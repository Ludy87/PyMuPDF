language: python
dist: trusty
sudo: false
cache:
  directories:
  - "$HOME/Library/Caches/Homebrew"
env:
  global:
  - MUPDF='https://mupdf.com/downloads/mupdf-1.13.1-source.tar.gz'
  - COPYFILE_DISABLE=1
  - TWINE_USERNAME=rk700
matrix:
  include:
  - os: linux
    sudo: required
    python: '3.6'
    services:
    - docker
    env: PIP=pip
    before_script:
    - export CIBW_BEFORE_BUILD="yum install -y zlib-devel && cd mupdf && make HAVE_X11=no
      HAVE_GLFW=no HAVE_GLUT=no prefix=/usr/local install && cd .."
    - export CIBW_ENVIRONMENT='CFLAGS="-fPIC -std=gnu99"'
  - os: osx
    osx_image: xcode8.3
    language: generic
    services:
    - docker
    env: PIP=pip3
    before_install:
    - brew update -q
    - brew outdated python || brew upgrade python
    - sudo mkdir -p /usr/local/man && sudo chmod a+rw /usr/local/man
    before_script:
    - export CIBW_BEFORE_BUILD="cd mupdf && make HAVE_X11=no HAVE_GLFW=no HAVE_GLUT=no
      prefix=/usr/local install && cd .."
    - export CIBW_ENVIRONMENT='CFLAGS=-fPIC'
install:
- "$PIP install cibuildwheel==0.7.0 twine"
- mkdir mupdf && wget -q $MUPDF -O - | tar zx -C mupdf --strip-components=1
- cp fitz/_mupdf_config.h mupdf/include/mupdf/fitz/config.h
script:
- export CIBW_ENVIRONMENT='CFLAGS="-fPIC -std=gnu99"'
- export CIBW_SKIP="cp33-* *i686"
- export CIBW_TEST_COMMAND="python -c 'import fitz'"
- cibuildwheel --output-dir wheelhouse

before_deploy:
<<<<<<< HEAD
  - git tag "v1.13.1"
=======
>>>>>>> 6853a2fe
deploy:
  provider: releases
  api_key:
    secure: aZCfaInTGLFs2Ik60w61g/wK7IR4sxK035H+YiKvIrwyufUVuafFlRlG9FLsxrhgYlh7KalNJciD9kdYCgQ3qt21lud9CviBgwNdFGF8LoUhzflr+MzOP51ESnHMgN3t51lN7Ui2RrFlsbST34O28tq8vyPitDS3AMXeuUSZzx8GpsFr/5wRvikd0q1QxF+KkeTp0iVRu4woV0LUNnDylEHRmHdvObuIXkQJunvsXW/Zpxzk8rREdW1/4mBqWV2H8ywk5nptgHfwcjmrpoPHrJOkgXYkXkONzXdC0OuL5SSHLFF4NPNNVdf6Rz4RoGsozI5rDvJ1lEEijz+1sEIQAvghprv9LgiSKs4ECnGtk6J65NCf1KT+3Sj7zcl9C7MmOdJFgnIeWGj5a34i+lGIph30ji3MiBwTnApMyaWHxF6+qshkmN5E+m4Y8XHVAS8gR3EEvLwPR15wmfRATHE2uc1y7p6yNeR95wS5xFqsrXjyZY0/9Ht29JQh/R1NZdLVNJD0/1hcaEhwMSTa1YGmDrUh+wGNjRlPgzS/y3nKG9vwFyPcO8sWaFVMBz1VyqT2ZYQq8Qg2Wtg3r0TvqntwN2ois9KRsr+j8yKGEXkTwZoi/6uL7sjl/NHUL5ps37s1h8GRMdhtQ4dz1s2x+E8kj5cZFGopFybAp44jmdz80wo=
  overwrite: true
  file_glob: true
  skip_cleanup: true
  file: wheelhouse/*
  on:
    repo: rk700/PyMuPDF<|MERGE_RESOLUTION|>--- conflicted
+++ resolved
@@ -46,10 +46,7 @@
 - cibuildwheel --output-dir wheelhouse
 
 before_deploy:
-<<<<<<< HEAD
-  - git tag "v1.13.1"
-=======
->>>>>>> 6853a2fe
+ - git tag "v1.13.1"
 deploy:
   provider: releases
   api_key:
