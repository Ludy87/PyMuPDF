--- conflicted
+++ resolved
@@ -61,11 +61,7 @@
 
 # Documentation
 
-<<<<<<< HEAD
-Our documentation, written using Sphinx, is available in various formats from the following sources. It currently is a combination of reference guide and user manual. For a **quick start** look at the [tutorial](https://pymupdf.readthedocs.io/en/latest/tutorial.html) and the [recipes](https://pymupdf.readthedocs.io/en/latest/faq.html#faq) chapters.
-=======
 Our documentation, written using Sphinx, is available in various formats from the following sources. It currently is a combination of reference guide and user manual. For a **quick start** look at the [tutorial](https://pymupdf.readthedocs.io/en/latest/tutorial.html) and the [recipes](https://pymupdf.readthedocs.io/en/latest/faq.html) chapters.
->>>>>>> 3f3c707c
 
 * You can view it online at [Read the Docs](https://readthedocs.org/projects/pymupdf/). This site also provides download options for PDF.
 * The search function on Read the Docs does not work for me currently. If you want a working searchable local version, please download a zipped HTML for [here](https://github.com/pymupdf/PyMuPDF-optional-material/tree/master/doc/pymupdf.zip).
