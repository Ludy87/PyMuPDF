--- conflicted
+++ resolved
@@ -76,11 +76,7 @@
 python -m pip install --upgrade pymupdf
 ```
 
-<<<<<<< HEAD
-There are **no mandatory** external dependencies. However, some **optional features** become available if additional packages are installed:
-=======
 There are **no mandatory** external dependencies. However, some **optional features** become available only if additional packages are installed:
->>>>>>> d6e7b546
 
 * [Pillow](https://pypi.org/project/Pillow/) for using pillow image output directly from PyMuPDF
 * [fontTools](https://pypi.org/project/fonttools/) for creating font subsets
